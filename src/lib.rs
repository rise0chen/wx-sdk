--- conflicted
+++ resolved
@@ -42,10 +42,9 @@
 pub use wechat::WxSdk;
 #[cfg(feature = "mp")]
 pub mod mp;
-<<<<<<< HEAD
+
 #[cfg(feature = "wxa")]
 pub mod wxa;
-=======
+
 #[cfg(feature = "pay")]
 pub mod pay;
->>>>>>> 104a9aad
