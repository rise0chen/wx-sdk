--- conflicted
+++ resolved
@@ -33,12 +33,4 @@
       uses: Swatinem/rust-cache@1
 
     - name: Run tests
-<<<<<<< HEAD
-      run: cargo test --verbose
-    - name: Build wxa
-      run: cargo build --verbose --features wxa
-    - name: Run tests wxa
-      run: cargo test --verbose --features wxa
-=======
-      run: cargo test --verbose --all-features
->>>>>>> c0a190be
+      run: cargo test --verbose --all-features